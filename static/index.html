<!DOCTYPE html>
<html>
<head>
    <title>Swarm Chat</title>
    <style>
        body {
            font-family: Arial, sans-serif;
            margin: 0;
            padding: 20px;
            background-color: #f5f5f5;
        }

        #status-indicator {
            padding: 10px;
            margin: 10px;
            display: flex;
            align-items: center;
            background-color: white;
            border-radius: 5px;
            box-shadow: 0 2px 4px rgba(0,0,0,0.1);
            justify-content: space-between;
        }

        .status-left {
            display: flex;
            align-items: center;
        }

        .status-dot {
            width: 10px;
            height: 10px;
            border-radius: 50%;
            margin-right: 10px;
            background-color: #ccc;
        }

        #exit-button {
            padding: 5px 15px;
            background-color: #ff4444;
            color: white;
            border: none;
            border-radius: 4px;
            cursor: pointer;
        }

        #exit-button:hover {
            background-color: #ff0000;
        }

        #login-container {
            max-width: 400px;
            margin: 100px auto;
            padding: 30px;
            background-color: white;
            border-radius: 8px;
            box-shadow: 0 2px 4px rgba(0,0,0,0.1);
            margin-bottom: 100px;  /* Make room for footer */
        }

        #login-container h2 {
            margin-top: 0;
            color: #333;
            margin-bottom: 20px;
        }

        #chat-container {
            max-width: 800px;
            margin: 20px auto;
            padding: 20px;
            background-color: white;
            border-radius: 8px;
            box-shadow: 0 2px 4px rgba(0,0,0,0.1);
            display: none;
            margin-bottom: 100px;  /* Make room for footer */
        }

        #messages {
            height: 500px;
            overflow-y: auto;
            padding: 15px;
            border: 1px solid #e0e0e0;
            border-radius: 5px;
            margin-bottom: 20px;
        }

        .input-group {
            margin-bottom: 15px;
        }

        .input-group label {
            display: block;
            margin-bottom: 5px;
            color: #666;
        }

        .input-group input {
            width: 100%;
            padding: 8px;
            border: 1px solid #ddd;
            border-radius: 4px;
            box-sizing: border-box;
        }

        .input-hint {
            font-size: 12px;
            color: #666;
            margin-top: 4px;
        }

        #input-container {
            display: flex;
            gap: 10px;
            position: relative;
        }

        #message-input {
            flex-grow: 1;
            padding: 10px;
            border: 1px solid #ddd;
            border-radius: 4px;
        }

        .button {
            padding: 10px 20px;
            background-color: #4CAF50;
            color: white;
            border: none;
            border-radius: 4px;
            cursor: pointer;
            font-size: 14px;
        }

        .button:hover {
            background-color: #45a049;
        }

        .button:disabled {
            background-color: #cccccc;
            cursor: not-allowed;
        }

        .message {
            margin: 10px 0;
            padding: 10px;
            border-radius: 5px;
            max-width: 80%;
            word-wrap: break-word;
            line-height: 1.5;
        }

        .message ul {
            margin: 10px 0;
            padding-left: 20px;
        }
        
        .message li {
            margin: 5px 0;
            color: #444;
        }

        .message strong {
            color: #2196F3;
        }

        .user-message {
            background-color: #e3f2fd;
            margin-left: auto;
            text-align: right;
        }

        .assistant-message {
            background-color: #f5f5f5;
            margin-right: auto;
        }

        @keyframes typing {
            0%, 100% { opacity: 0.3; }
            50% { opacity: 1; }
        }

        .typing-indicator {
            display: flex;
            align-items: center;
            gap: 5px;
            padding: 10px;
            background-color: #f5f5f5;
            border-radius: 5px;
            margin: 10px 0;
            max-width: 100px;
        }

        .typing-dot {
            width: 8px;
            height: 8px;
            background-color: #666;
            border-radius: 50%;
            animation: typing 1s infinite;
        }

        .typing-dot:nth-child(2) { animation-delay: 0.2s; }
        .typing-dot:nth-child(3) { animation-delay: 0.4s; }

        @keyframes rotate {
            from { transform: rotate(0deg); }
            to { transform: rotate(360deg); }
        }

        .spinner {
            display: inline-block;
            width: 12px;
            height: 12px;
            border: 2px solid #666;
            border-top-color: transparent;
            border-radius: 50%;
            animation: rotate 1s linear infinite;
            margin-right: 8px;
        }

        .footer {
            text-align: center;
            padding: 20px;
            font-size: 14px;
            color: #666;
            position: fixed;
            bottom: 0;
            width: 100%;
            background-color: white;
            border-top: 1px solid #eee;
            left: 0;
        }

        .footer a {
            color: #2196F3;
            text-decoration: none;
            margin: 0 10px;
        }

        .footer a:hover {
            text-decoration: underline;
        }
    </style>
</head>
<body>
    <div id="status-indicator">
        <div class="status-left">
            <div class="status-dot"></div>
            <span class="status-text">Not Connected</span>
        </div>
        <button id="exit-button" style="display: none;">Exit Session</button>
    </div>

    <div id="login-container">
        <h2>Login to Swarm Chat</h2>
        <div class="input-group">
            <label for="username">Username</label>
            <input type="text" id="username" required placeholder="Enter any name">
            <div class="input-hint">No account required - just enter any name to start chatting!</div>
        </div>
        <button onclick="login()" class="button">Start Chatting</button>
    </div>

    <div id="chat-container">
        <div id="messages"></div>
        <div id="input-container">
            <input type="text" id="message-input" placeholder="Type a message...">
            <button id="send-button" class="button" onclick="sendMessage()">Send</button>
        </div>
    </div>

    <div class="footer">
        <a href="https://github.com/techwiz42/convo" target="_blank">View on GitHub</a> |
        <a href="mailto:peter.sisk2@gmail.com">Contact Developer</a>
    </div>

    <script>
        let messageInput = document.getElementById('message-input');
        let messagesDiv = document.getElementById('messages');
        let sendButton = document.getElementById('send-button');
        let exitButton = document.getElementById('exit-button');

        async function loadInitialMessage() {
            const welcomeDiv = document.createElement('div');
            welcomeDiv.className = 'message assistant-message';
            welcomeDiv.innerHTML = `
                <strong>Welcome to Swarm Chat!</strong><br><br>
                This is a unique chat experience where you'll interact with a variety of AI personalities, including:
                <ul>
                    <li>Ernest Hemingway - Known for direct, terse prose</li>
                    <li>Thomas Pynchon - Complex, postmodern style</li>
                    <li>Emily Dickinson - Poetic and contemplative</li>
                    <li>Dale Carnegie - Motivational and positive</li>
		    <li>H. L. Mencken - A somewhat caustic journalist</li>
                    <li>A Freudian Psychoanalyst - Deep psychological insights</li>
                    <li>A 1920s Flapper - Jazz Age enthusiasm</li>
                </ul>
<<<<<<< HEAD
                Each response will come from a randomly selected personality, giving every conversation a peculiar and engaging flavor.<br><br>
                Please feel free to start the conversation with any topic!
=======
                Each response will come from a randomly selected personality, making every conversation unique and engaging.<p>
This chatbot was implemented using <a href="https://github.com/openai/swarm">OpenAI's Swarm framework."<p>
                Ask me anythint!"
>>>>>>> 4dab626e
            `;
            messagesDiv.appendChild(welcomeDiv);
            messagesDiv.scrollTop = messagesDiv.scrollHeight;
        }
        
        function createTypingIndicator() {
            const div = document.createElement('div');
            div.className = 'typing-indicator';
            div.innerHTML = `
                <div class="spinner"></div>
                <div class="typing-dot"></div>
                <div class="typing-dot"></div>
                <div class="typing-dot"></div>
            `;
            return div;
        }

        function showTypingIndicator() {
            const indicator = createTypingIndicator();
            messagesDiv.appendChild(indicator);
            messagesDiv.scrollTop = messagesDiv.scrollHeight;
            return indicator;
        }

        function exitSession() {
            if (confirm('Are you sure you want to exit the session?')) {
                document.cookie = 'token=; path=/; expires=Thu, 01 Jan 1970 00:00:01 GMT;';
                document.getElementById('login-container').style.display = 'block';
                document.getElementById('chat-container').style.display = 'none';
                document.getElementById('exit-button').style.display = 'none';
                const statusDot = document.querySelector('.status-dot');
                const statusText = document.querySelector('.status-text');
                statusDot.style.backgroundColor = '#ccc';
                statusText.textContent = 'Not Connected';
                messagesDiv.innerHTML = '';
            }
        }
        
        async function login() {
            const username = document.getElementById('username').value;

            if (!username) {
                alert('Please enter a username');
                return;
            }

            try {
                const response = await fetch('/login', {
                    method: 'POST',
                    headers: {
                        'Authorization': 'Basic ' + btoa(username + ':dummy')
                    }
                });

                if (!response.ok) {
                    throw new Error(`Login failed: ${response.status}`);
                }

                const data = await response.json();
                document.cookie = `token=${data.token}; path=/`;
                
                // Update UI
                document.getElementById('login-container').style.display = 'none';
                document.getElementById('chat-container').style.display = 'block';
                document.getElementById('exit-button').style.display = 'block';
                const statusDot = document.querySelector('.status-dot');
                const statusText = document.querySelector('.status-text');
                statusDot.style.backgroundColor = '#00ff00';
                statusText.textContent = `Connected as ${username}`;

                // Load initial history
                await loadHistory();
                if (messagesDiv.children.length === 0) {
                    await loadInitialMessage();
                }
            } catch (error) {
                console.error('Login error:', error);
                alert('Login failed. Please try again.');
            }
        }

        async function appendMessage(role, content) {
            const messageDiv = document.createElement('div');
            messageDiv.className = `message ${role}-message`;
            messageDiv.textContent = content;
            messagesDiv.appendChild(messageDiv);
            messagesDiv.scrollTop = messagesDiv.scrollHeight;
        }

        async function loadHistory() {
            try {
                const response = await fetch('/history');
                if (!response.ok) {
                    if (response.status === 401) {
                        document.getElementById('login-container').style.display = 'block';
                        document.getElementById('chat-container').style.display = 'none';
                        document.getElementById('exit-button').style.display = 'none';
                        return;
                    }
                    throw new Error(`HTTP error! status: ${response.status}`);
                }
                const data = await response.json();
                messagesDiv.innerHTML = '';
                data.messages.forEach(message => {
                    appendMessage(message.role, message.content);
                });
            } catch (error) {
                console.error('Error loading history:', error);
            }
        }

        function setResponding(isResponding) {
            messageInput.disabled = isResponding;
            sendButton.disabled = isResponding;
        }

        async function sendMessage() {
            const content = messageInput.value.trim();
            if (!content) return;

            try {
                // Disable input and show typing indicator
                setResponding(true);
                appendMessage('user', content);
                messageInput.value = '';
                
                const typingIndicator = showTypingIndicator();

                const response = await fetch('/chat', {
                    method: 'POST',
                    headers: {
                        'Content-Type': 'application/json',
                    },
                    body: JSON.stringify({ content: content })
                });

                // Remove typing indicator
                typingIndicator.remove();

                if (!response.ok) {
                    if (response.status === 401) {
                        document.getElementById('login-container').style.display = 'block';
                        document.getElementById('chat-container').style.display = 'none';
                        document.getElementById('exit-button').style.display = 'none';
                        return;
                    }
                    throw new Error(`HTTP error! status: ${response.status}`);
                }

                const data = await response.json();
                if (data.response) {
                    appendMessage('assistant', data.response);
                }
            } catch (error) {
                console.error('Error:', error);
                alert('Error sending message');
                await loadHistory(); // Reload history in case of error
            } finally {
                setResponding(false);
            }
        }

        messageInput.addEventListener('keypress', function(event) {
            if (event.key === 'Enter' && !event.shiftKey && !messageInput.disabled) {
                event.preventDefault();
                sendMessage();
            }
        });

        // Add username field Enter key support
        document.getElementById('username').addEventListener('keypress', function(event) {
            if (event.key === 'Enter') {
                event.preventDefault();
                login();
            }
        });

        // Add exit button handler
        exitButton.addEventListener('click', exitSession);

        // Check login status on load
        document.addEventListener('DOMContentLoaded', () => {
            loadHistory().catch(error => {
                console.error('Initial load error:', error);
            });
        });
    </script>
</body>
</html><|MERGE_RESOLUTION|>--- conflicted
+++ resolved
@@ -293,14 +293,9 @@
                     <li>A Freudian Psychoanalyst - Deep psychological insights</li>
                     <li>A 1920s Flapper - Jazz Age enthusiasm</li>
                 </ul>
-<<<<<<< HEAD
-                Each response will come from a randomly selected personality, giving every conversation a peculiar and engaging flavor.<br><br>
-                Please feel free to start the conversation with any topic!
-=======
                 Each response will come from a randomly selected personality, making every conversation unique and engaging.<p>
-This chatbot was implemented using <a href="https://github.com/openai/swarm">OpenAI's Swarm framework."<p>
-                Ask me anythint!"
->>>>>>> 4dab626e
+This chatbot was implemented using <a href="https://github.com/openai/swarm" target=_blank>OpenAI's Swarm framework.<a><p>
+                Ask me anything!"
             `;
             messagesDiv.appendChild(welcomeDiv);
             messagesDiv.scrollTop = messagesDiv.scrollHeight;
